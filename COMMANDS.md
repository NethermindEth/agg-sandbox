# End to end bridging flow

This document provides the commands and endpoints needed to perform a complete asset bridging flow from L1 to L2 using the Polygon ZkEVM bridge.

## Prerequisites

Before starting the bridging process, make sure to start the agg-sandbox environment and source your environment variables:

```bash
<<<<<<< HEAD
aggsandbox start --detach
=======
cp .env.example .env
```

```bash
agg-sandbox start --detach
>>>>>>> 19c1d9fb
```

```bash
source .env
```

This ensures all the required environment variables (like `$ERC20`, `$POLYGON_ZKEVM_BRIDGE_L1`, `$PRIVATE_KEY_1`, etc.) are available in your shell session.

## Step 1: Approve Bridge Contract to Spend Tokens

Before bridging assets, you need to approve the bridge contract to spend your tokens on your behalf.

```bash
cast send $ERC20 "approve(address,uint256)" $POLYGON_ZKEVM_BRIDGE_L1 100 --private-key $PRIVATE_KEY_1 --rpc-url $RPC_1
```

**Explanation**: This command approves the Polygon ZkEVM bridge contract on L1 to spend 100 tokens from your account. The `approve` function is a standard ERC20 function that allows another contract (the bridge) to transfer tokens on your behalf.

## Step 2: Bridge Assets from L1 to L2

Initiate the bridging process by calling the bridge contract to transfer assets to the destination chain.

```bash
cast send $POLYGON_ZKEVM_BRIDGE_L1 "bridgeAsset(uint32,address,uint256,address,bool,bytes)" $CHAIN_ID_AGGLAYER_1 $ACCOUNT_ADDRESS_2 10 $ERC20 true 0x --private-key $PRIVATE_KEY_1 --rpc-url $RPC_1
```

**Explanation**: This command initiates the bridging of 10 tokens from L1 to the destination L2 chain. The parameters are:

- `$CHAIN_ID_AGGLAYER_1`: The destination chain ID
- `$ACCOUNT_ADDRESS_2`: The recipient address on L2
- `10`: Amount of tokens to bridge
- `$ERC20`: The token contract address
- `true`: Whether to force the bridge (bypass some checks)
- `0x`: Additional data (empty in this case)

### Check Bridge Details

After initiating the bridge, you can check the bridge details using the AggKit endpoint:

```bash
curl "http://localhost:5577/bridge/v1/bridges?network_id=1"
```

This will return bridge information including transaction details, deposit count, and metadata. Example response:

```json
{
  "bridges": [
    {
      "block_num": 7,
      "block_pos": 1,
      "from_address": "0xf39Fd6e51aad88F6F4ce6aB8827279cffFb92266",
      "tx_hash": "0x4a0e66947eceb49c887cf56f1a92872b2b7e16177a02c3cf79ea4846fab30fe0",
      "calldata": "0xcd586579000000000000000000000000000000000000000000000000000000000000044d00000000000000000000000070997970c51812dc3a010c7d01b50e0d17dc79c8000000000000000000000000000000000000000000000000000000000000000a0000000000000000000000005fbdb2315678afecb367f032d93f642f64180aa3000000000000000000000000000000000000000000000000000000000000000100000000000000000000000000000000000000000000000000000000000000c00000000000000000000000000000000000000000000000000000000000000000",
      "block_timestamp": 1751237153,
      "leaf_type": 0,
      "origin_network": 1,
      "origin_address": "0x5FbDB2315678afecb367f032d93F642f64180aa3",
      "destination_network": 1101,
      "destination_address": "0x70997970C51812dc3A010C7d01b50e0d17dc79C8",
      "amount": "10",
      "metadata": "0x000000000000000000000000000000000000000000000000000000000000006000000000000000000000000000000000000000000000000000000000000000a000000000000000000000000000000000000000000000000000000000000000120000000000000000000000000000000000000000000000000000000000000008416767455243323000000000000000000000000000000000000000000000000000000000000000000000000000000000000000000000000000000000000000084147474552433230000000000000000000000000000000000000000000000000",
      "deposit_count": 0,
      "is_native_token": false,
      "bridge_hash": "0xbdc21b1ceb90347c5fe8abdbbf8996fe062241770ea5bcf8b4e654e79848144b",
  ],
}
```

**Key information from the response:**

- `deposit_count`: Use this value in the claimAsset command
- `bridge_hash`: The unique identifier for this bridge transaction
- `tx_hash`: The transaction hash on L1
- `sandbox_metadata`: Indicates this is running in sandbox mode with instant claims enabled

## Step 3: Prepare Token Metadata

Create the metadata needed for claiming the bridged tokens on L2.

```bash
METADATA=$(cast abi-encode "f(string,string,uint8)" "AggERC20" "AGGERC20" 18)
```

**Explanation**: This command encodes the token metadata (name, symbol, and decimals) into the format expected by the bridge. The metadata is used when claiming tokens on the destination chain to ensure the correct token properties are set.

## Step 4: Get Claim Proof

Before claiming assets, you need to get the proof data from the AggKit endpoint:

```bash
curl "http://localhost:5577/bridge/v1/claim-proof?network_id=1&leaf_index=0&deposit_count=1"
```

This will return the proof data including the `mainnet_exit_root` and `rollup_exit_root` needed for the claimAsset call. Example response:

```json
{
  "l1_info_tree_leaf": {
    "block_num": 7,
    "block_pos": 2,
    "l1_info_tree_index": 0,
    "previous_block_hash": "0x72b28944a2fb8e1122add9716376caad46750cc443d1b515570a5346316de27a",
    "timestamp": 1751237153,
    "mainnet_exit_root": "0x50b0cc5cad7791d8f04f43e13c74b4849b42497b1b17185e6641265c98daa686",
    "rollup_exit_root": "0x0000000000000000000000000000000000000000000000000000000000000000",
    "global_exit_root": "0x5246c6ddb93c3075c3521042950639ba6fb01c7f6e92377bc0590fffef75025c",
    "hash": "0x105fbdbf7fb2642958334a88a4dab4af1d4981023a6dc62c4dd5f533ef81e068",
  }
}
```

**Key values to extract:**

- `mainnet_exit_root`: Use this as the merkle root in claimAsset
- `rollup_exit_root`: Use this as the nullifier in claimAsset

## Step 5: Claim Bridged Assets on L2

Claim the bridged tokens on the destination L2 chain using the proof generated by the bridge.

```bash
cast send $POLYGON_ZKEVM_BRIDGE_L2 "claimAsset(uint256,bytes32,bytes32,uint32,address,uint32,address,uint256,bytes)" 1 0x50b0cc5cad7791d8f04f43e13c74b4849b42497b1b17185e6641265c98daa686   0x0000000000000000000000000000000000000000000000000000000000000000 1 $ERC20 1101 $ACCOUNT_ADDRESS_2 10 $METADATA --private-key $PRIVATE_KEY_2 --rpc-url $RPC_2   --gas-limit 3000000
```

**Explanation**: This command claims the bridged tokens on L2. The parameters include:

- `1`: Deposit count (unique identifier for the bridge transaction)
- `0x50b0cc5cad7791d8f04f43e13c74b4849b42497b1b17185e6641265c98daa686`: Merkle root for the proof
- `0x0000000000000000000000000000000000000000000000000000000000000000`: Nullifier (prevents double-spending)
- `1`: Origin network ID
- `$ERC20`: Token address
- `1101`: Destination network ID
- `$ACCOUNT_ADDRESS_2`: Recipient address
- `10`: Amount to claim
- `$METADATA`: Token metadata
- `--gas-limit 3000000`: Higher gas limit for complex claim operation

### Verify Claim Processing

After claiming assets, you can verify the claim was processed by querying the claims endpoint:

```bash
curl "http://localhost:5577/bridge/v1/claims?network_id=1101"
```

This will return information about processed claims. Example response:

```json
{
  "claims": [
    {
      "block_num": 5,
      "block_timestamp": 1751237496,
      "tx_hash": "0xfdfba7deeea4945eaaea1a91d423f62c99714f30bde6f7c29fc64ff56695ddfe",
      "global_index": "1",
      "origin_address": "0x5FbDB2315678afecb367f032d93F642f64180aa3",
      "origin_network": 1,
      "destination_address": "0x70997970C51812dc3A010C7d01b50e0d17dc79C8",
      "destination_network": 0,
      "amount": "10",
      "from_address": "0x5FbDB2315678afecb367f032d93F642f64180aa3",
      "mainnet_exit_root": "0x0000000000000000000000000000000000000000000000000000000000000000"
    }
  ],
  "count": 1
}
```

**Key information from the response:**

- `tx_hash`: The L2 transaction hash for the claim
- `amount`: The amount that was claimed
- `destination_address`: The address that received the tokens
- `block_timestamp`: When the claim was processed

## Step 6: Verify Token Balance

Check that the tokens were successfully received on the destination chain.

```bash
cast call 0xe806a11ebf128faa3d1a3aa94c2db46c5f1b60b4 "balanceOf(address)" $ACCOUNT_ADDRESS_2 --rpc-url $RPC_2
```

**Explanation**: This command checks the token balance of the recipient address on L2 to confirm the bridging was successful. The `balanceOf` function is a standard ERC20 function that returns the token balance for a given address.

## Brigde and Call

```bash
cast send $ERC20 "approve(address,uint256)" $BRIDGE_EXTENSION 100 --private-key $PRIVATE_KEY_1 --rpc-url $RPC_1
```

```bash
cast send $BRIDGE_EXTENSION "bridgeAndCall(address,uint256,uint32,address,address,bytes,bool)" $ERC20 10 $CHAIN_ID_AGGLAYER_1 $ACCOUNT_ADDRESS_2 $ACCOUNT_ADDRESS_2 0x true --private-key $PRIVATE_KEY_1 --rpc-url $RPC_1 --value 0
```

## AggKit API Endpoints

The AggKit provides REST API endpoints for interacting with the bridge system and retrieving bridge-related information.

### Get Available Bridges

```url
http://localhost:5577/bridge/v1/bridges?network_id=1
```

**Explanation**: This endpoint returns information about available bridges for the specified network ID. It provides details about bridge contracts, supported tokens, and bridge configurations.

### Get L1 Info Leaf

```url
http://localhost:5577/bridge/v1/injected-l1-info-leaf?network_id=1&leaf_index=0
```

**Explanation**: This endpoint retrieves L1 information leaf data from the bridge's merkle tree. The leaf index specifies which leaf to retrieve, and this data is used in the bridging process for verification and proof generation.

### Get Claim Proof

```url
http://localhost:5577/bridge/v1/claim-proof?network_id=1&leaf_index=0&deposit_count=1
```

**Explanation**: This endpoint generates the merkle proof needed to claim bridged assets. The proof is required to verify that the bridge transaction was included in the bridge's merkle tree and is used in the `claimAsset` function.

### Get Claims

```url
http://localhost:5577/bridge/v1/claims?network_id=1101
```

**Explanation**: This endpoint returns a list of all claims (successful bridge transactions) for the specified network ID. It can be used to track bridge activity and verify the status of bridge transactions.<|MERGE_RESOLUTION|>--- conflicted
+++ resolved
@@ -7,15 +7,11 @@
 Before starting the bridging process, make sure to start the agg-sandbox environment and source your environment variables:
 
 ```bash
-<<<<<<< HEAD
+cp .env.example .env
+```
+
+```bash
 aggsandbox start --detach
-=======
-cp .env.example .env
-```
-
-```bash
-agg-sandbox start --detach
->>>>>>> 19c1d9fb
 ```
 
 ```bash
