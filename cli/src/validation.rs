use crate::error::{ConfigError, EventError, Result};
use regex::Regex;
use url::Url;

/// Supported blockchain networks
#[derive(Debug, Clone, PartialEq)]
pub enum SupportedChain {
    AnvilL1,
    AnvilL2,
    AnvilL3,
}

impl SupportedChain {
    /// Get the string representation of the chain
    pub fn as_str(&self) -> &'static str {
        match self {
            SupportedChain::AnvilL1 => "anvil-l1",
            SupportedChain::AnvilL2 => "anvil-l2",
            SupportedChain::AnvilL3 => "anvil-l3",
        }
    }

    /// Get all supported chains as strings
    pub fn all_chains() -> Vec<&'static str> {
        vec!["anvil-l1", "anvil-l2", "anvil-l3"]
    }
}

/// Validation functions for user inputs
pub struct Validator;

impl Validator {
    /// Validate and sanitize chain name
    pub fn validate_chain(chain: &str) -> Result<SupportedChain> {
        let sanitized = Self::sanitize_chain_name(chain);

        match sanitized.as_str() {
            "anvil-l1" => Ok(SupportedChain::AnvilL1),
            "anvil-l2" => Ok(SupportedChain::AnvilL2),
            "anvil-l3" => Ok(SupportedChain::AnvilL3),
            _ => Err(EventError::invalid_chain(&format!(
                "Invalid chain '{chain}'. Supported chains: {}",
                SupportedChain::all_chains().join(", ")
            ))
            .into()),
        }
    }

    /// Sanitize chain name input
    fn sanitize_chain_name(chain: &str) -> String {
        chain.trim().to_lowercase()
    }

    /// Validate network ID for API calls
    pub fn validate_network_id(network_id: u64) -> Result<u64> {
<<<<<<< HEAD
        // Define valid network IDs for sandbox environment:
        // - Network IDs 0, 1, 2 (sandbox internal IDs)
        // - Chain IDs 1, 137, 1101-1102 (actual blockchain chain IDs)
        // - Local development networks 31337-31339 (Anvil default range)
        let valid_ranges = [
            (0, 2),         // Sandbox network IDs: 0=L1, 1=L2, 2=L3
            (1, 1),         // Ethereum Mainnet
            (137, 137),     // Polygon Mainnet
            (1101, 1102),   // Polygon zkEVM networks
            (31337, 31339), // Local development networks (Anvil default range)
=======
        // Define valid Agglayer network ID ranges
        // 0 = Ethereum L1
        // 1 = First L2 connected to Agglayer
        // 2 = Second L2 (if multi-L2 setup)
        // 3+ = Additional L2 chains
        let valid_ranges = [
            (0, 3),         // Agglayer network IDs: 0 (L1), 1-3 (L2 chains)
            (31337, 31339), // Local development networks (for testing)
>>>>>>> 6aaaa4ad
        ];

        let is_valid = valid_ranges
            .iter()
            .any(|(min, max)| network_id >= *min && network_id <= *max);

        if is_valid {
            Ok(network_id)
        } else {
            Err(ConfigError::invalid_value(
                "network_id",
                &network_id.to_string(),
<<<<<<< HEAD
                "Must be one of: 0-2 (sandbox networks), 1 (Ethereum), 137 (Polygon), 1101-1102 (Polygon zkEVM), or 31337-31339 (Local)",
=======
                "Must be one of: 0 (Ethereum L1), 1-3 (L2 chains), or 31337-31339 (Local development)",
>>>>>>> 6aaaa4ad
            )
            .into())
        }
    }

    /// Validate Ethereum address format
    pub fn validate_ethereum_address(address: &str) -> Result<String> {
        let sanitized = Self::sanitize_address(address);

        // Ethereum addresses are 42 characters (0x + 40 hex chars)
        if sanitized.len() != 42 {
            return Err(EventError::invalid_address(&format!(
                "Address '{address}' must be 42 characters long (0x + 40 hex digits)"
            ))
            .into());
        }

        // Must start with 0x
        if !sanitized.starts_with("0x") {
            return Err(EventError::invalid_address(&format!(
                "Address '{address}' must start with '0x'"
            ))
            .into());
        }

        // Must contain only hex characters after 0x
        let hex_part = &sanitized[2..];
        if !hex_part.chars().all(|c| c.is_ascii_hexdigit()) {
            return Err(EventError::invalid_address(&format!(
                "Address '{address}' contains invalid hex characters"
            ))
            .into());
        }

        Ok(sanitized)
    }

    /// Sanitize Ethereum address input
    fn sanitize_address(address: &str) -> String {
        address.trim().to_lowercase()
    }

    /// Validate block number range
    pub fn validate_block_count(blocks: u64) -> Result<u64> {
        const MAX_BLOCKS: u64 = 10000; // Reasonable limit to prevent excessive queries
        const MIN_BLOCKS: u64 = 1;

        if blocks < MIN_BLOCKS {
            return Err(ConfigError::invalid_value(
                "blocks",
                &blocks.to_string(),
                &format!("Must be at least {MIN_BLOCKS}"),
            )
            .into());
        }

        if blocks > MAX_BLOCKS {
            return Err(ConfigError::invalid_value(
                "blocks",
                &blocks.to_string(),
                &format!("Must not exceed {MAX_BLOCKS} to prevent excessive load"),
            )
            .into());
        }

        Ok(blocks)
    }

    /// Validate RPC URL format
    #[allow(dead_code)]
    pub fn validate_rpc_url(url: &str) -> Result<String> {
        let sanitized = Self::sanitize_url(url);

        // Parse URL to validate format
        let parsed_url = Url::parse(&sanitized).map_err(|_| {
            ConfigError::invalid_value("rpc_url", url, "Must be a valid URL (http:// or https://)")
        })?;

        // Ensure it's HTTP or HTTPS
        match parsed_url.scheme() {
            "http" | "https" => Ok(sanitized),
            _ => Err(ConfigError::invalid_value(
                "rpc_url",
                url,
                "URL scheme must be http:// or https://",
            )
            .into()),
        }
    }

    /// Sanitize URL input
    #[allow(dead_code)]
    fn sanitize_url(url: &str) -> String {
        url.trim().to_string()
    }

    /// Validate file path for security (prevent path traversal)
    #[allow(dead_code)]
    pub fn validate_file_path(path: &str) -> Result<String> {
        let sanitized = Self::sanitize_file_path(path);

        // Check for path traversal attempts
        if sanitized.contains("..") || sanitized.contains("//") {
            return Err(ConfigError::invalid_value(
                "file_path",
                path,
                "Path contains invalid sequences (.. or //)",
            )
            .into());
        }

        // Ensure it's a relative path (no absolute paths for security)
        if sanitized.starts_with('/') || sanitized.contains(':') {
            return Err(ConfigError::invalid_value(
                "file_path",
                path,
                "Absolute paths are not allowed",
            )
            .into());
        }

        // Validate allowed file extensions for compose files
        let allowed_extensions = ["yml", "yaml"];
        if let Some(extension) = sanitized.split('.').next_back() {
            if !allowed_extensions.contains(&extension) {
                return Err(ConfigError::invalid_value(
                    "file_path",
                    path,
                    &format!(
                        "File extension must be one of: {}",
                        allowed_extensions.join(", ")
                    ),
                )
                .into());
            }
        }

        Ok(sanitized)
    }

    /// Sanitize file path input
    #[allow(dead_code)]
    fn sanitize_file_path(path: &str) -> String {
        path.trim().to_string()
    }

    /// Validate environment variable name
    #[allow(dead_code)]
    pub fn validate_env_var_name(name: &str) -> Result<String> {
        let sanitized = Self::sanitize_env_var_name(name);

        // Environment variable names should only contain uppercase letters, numbers, and underscores
        let env_regex = Regex::new(r"^[A-Z][A-Z0-9_]*$").unwrap();

        if !env_regex.is_match(&sanitized) {
            return Err(ConfigError::invalid_value(
                "env_var_name",
                name,
                "Must start with a letter and contain only uppercase letters, numbers, and underscores"
            ).into());
        }

        Ok(sanitized)
    }

    /// Sanitize environment variable name
    #[allow(dead_code)]
    fn sanitize_env_var_name(name: &str) -> String {
        name.trim().to_uppercase()
    }

    /// Validate service name for Docker operations
    pub fn validate_service_name(service: &str) -> Result<String> {
        let sanitized = Self::sanitize_service_name(service);

        // Docker service names should be alphanumeric with hyphens and underscores
        let service_regex = Regex::new(r"^[a-zA-Z0-9][a-zA-Z0-9_-]*$").unwrap();

        if sanitized.is_empty() {
            return Err(ConfigError::invalid_value(
                "service_name",
                service,
                "Service name cannot be empty",
            )
            .into());
        }

        if !service_regex.is_match(&sanitized) {
            return Err(ConfigError::invalid_value(
                "service_name",
                service,
                "Must start with alphanumeric character and contain only letters, numbers, hyphens, and underscores"
            ).into());
        }

        Ok(sanitized)
    }

    /// Sanitize service name
    fn sanitize_service_name(service: &str) -> String {
        service.trim().to_string()
    }

    /// Validate timeout value in milliseconds
    pub fn validate_timeout_ms(timeout_ms: u64) -> Result<u64> {
        const MIN_TIMEOUT: u64 = 1000; // 1 second minimum
        const MAX_TIMEOUT: u64 = 600000; // 10 minutes maximum

        if timeout_ms < MIN_TIMEOUT {
            return Err(ConfigError::invalid_value(
                "timeout_ms",
                &timeout_ms.to_string(),
                &format!("Must be at least {MIN_TIMEOUT} ms (1 second)"),
            )
            .into());
        }

        if timeout_ms > MAX_TIMEOUT {
            return Err(ConfigError::invalid_value(
                "timeout_ms",
                &timeout_ms.to_string(),
                &format!("Must not exceed {MAX_TIMEOUT} ms (10 minutes)"),
            )
            .into());
        }

        Ok(timeout_ms)
    }

    /// Validate retry attempts count
    pub fn validate_retry_attempts(attempts: u32) -> Result<u32> {
        const MAX_RETRIES: u32 = 10;

        if attempts > MAX_RETRIES {
            return Err(ConfigError::invalid_value(
                "retry_attempts",
                &attempts.to_string(),
                &format!("Must not exceed {MAX_RETRIES} retries"),
            )
            .into());
        }

        Ok(attempts)
    }

    /// Batch validate multiple inputs with early termination on first error
    #[allow(dead_code)]
    pub fn validate_batch<T, F>(items: Vec<T>, validator: F) -> Result<Vec<T>>
    where
        F: Fn(&T) -> Result<T>,
        T: Clone,
    {
        let mut validated = Vec::new();

        for item in items {
            let validated_item = validator(&item)?;
            validated.push(validated_item);
        }

        Ok(validated)
    }
}

/// Input sanitization utilities
#[allow(dead_code)]
pub struct Sanitizer;

impl Sanitizer {
    /// Remove potentially dangerous characters from user input
    #[allow(dead_code)]
    pub fn sanitize_user_input(input: &str) -> String {
        // Remove null bytes, control characters, and excessive whitespace
        let cleaned: String = input
            .chars()
            .filter(|c| !c.is_control() || c.is_whitespace())
            .collect();

        // Normalize whitespace
        let normalized = cleaned.split_whitespace().collect::<Vec<&str>>().join(" ");

        // Trim and limit length
        let max_length = 1000; // Reasonable limit for most inputs
        if normalized.len() > max_length {
            normalized[..max_length].to_string()
        } else {
            normalized
        }
    }

    /// Sanitize file names to prevent directory traversal
    #[allow(dead_code)]
    pub fn sanitize_filename(filename: &str) -> String {
        filename
            .chars()
            .filter(|c| c.is_alphanumeric() || matches!(c, '.' | '-' | '_'))
            .collect()
    }

    /// Sanitize log output to prevent log injection
    #[allow(dead_code)]
    pub fn sanitize_log_message(message: &str) -> String {
        message
            .replace('\n', "\\n")
            .replace('\r', "\\r")
            .replace('\t', "\\t")
    }
}

#[cfg(test)]
mod tests {
    use super::*;

    #[test]
    fn test_validate_chain_valid() {
        assert_eq!(
            Validator::validate_chain("anvil-l1").unwrap(),
            SupportedChain::AnvilL1
        );
        assert_eq!(
            Validator::validate_chain("ANVIL-L2").unwrap(),
            SupportedChain::AnvilL2
        );
        assert_eq!(
            Validator::validate_chain("  anvil-l3  ").unwrap(),
            SupportedChain::AnvilL3
        );
    }

    #[test]
    fn test_validate_chain_invalid() {
        assert!(Validator::validate_chain("invalid-chain").is_err());
        assert!(Validator::validate_chain("ethereum").is_err());
        assert!(Validator::validate_chain("").is_err());
    }

    #[test]
    fn test_validate_network_id_valid() {
        assert_eq!(Validator::validate_network_id(0).unwrap(), 0); // L1 Ethereum
        assert_eq!(Validator::validate_network_id(1).unwrap(), 1); // First L2
        assert_eq!(Validator::validate_network_id(2).unwrap(), 2); // Second L2
        assert_eq!(Validator::validate_network_id(3).unwrap(), 3); // Third L2
        assert_eq!(Validator::validate_network_id(31337).unwrap(), 31337); // Local dev
    }

    #[test]
    fn test_validate_network_id_invalid() {
        assert!(Validator::validate_network_id(4).is_err()); // Beyond L2 range
        assert!(Validator::validate_network_id(137).is_err()); // Old chain ID format
        assert!(Validator::validate_network_id(1101).is_err()); // Old chain ID format
        assert!(Validator::validate_network_id(999).is_err()); // Invalid range
        assert!(Validator::validate_network_id(2000).is_err()); // Invalid range
    }

    #[test]
    fn test_validate_ethereum_address_valid() {
        let valid_address = "0x742d35cc6965c592342c6c16fb8eaeb90a23b5c0";
        assert_eq!(
            Validator::validate_ethereum_address(valid_address).unwrap(),
            valid_address
        );

        // Test with uppercase
        let uppercase_address = "0x742D35CC6965C592342C6C16FB8EAEB90A23B5C0";
        assert_eq!(
            Validator::validate_ethereum_address(uppercase_address).unwrap(),
            valid_address // Should be normalized to lowercase
        );
    }

    #[test]
    fn test_validate_ethereum_address_invalid() {
        // Too short
        assert!(Validator::validate_ethereum_address("0x123").is_err());

        // Missing 0x prefix
        assert!(
            Validator::validate_ethereum_address("742d35cc6965c592342c6c16fb8eaeb90a23b5c0")
                .is_err()
        );

        // Invalid hex characters
        assert!(
            Validator::validate_ethereum_address("0x742d35cc6965c592342c6c16fb8eaeb90a23b5cg")
                .is_err()
        );
    }

    #[test]
    fn test_validate_block_count_valid() {
        assert_eq!(Validator::validate_block_count(1).unwrap(), 1);
        assert_eq!(Validator::validate_block_count(100).unwrap(), 100);
        assert_eq!(Validator::validate_block_count(10000).unwrap(), 10000);
    }

    #[test]
    fn test_validate_block_count_invalid() {
        assert!(Validator::validate_block_count(0).is_err());
        assert!(Validator::validate_block_count(10001).is_err());
    }

    #[test]
    fn test_validate_rpc_url_valid() {
        assert!(Validator::validate_rpc_url("http://localhost:8545").is_ok());
        assert!(Validator::validate_rpc_url("https://rpc.example.com").is_ok());
    }

    #[test]
    fn test_validate_rpc_url_invalid() {
        assert!(Validator::validate_rpc_url("ftp://example.com").is_err());
        assert!(Validator::validate_rpc_url("not-a-url").is_err());
        assert!(Validator::validate_rpc_url("").is_err());
    }

    #[test]
    fn test_validate_file_path_valid() {
        assert!(Validator::validate_file_path("docker-compose.yml").is_ok());
        assert!(Validator::validate_file_path("configs/test.yaml").is_ok());
    }

    #[test]
    fn test_validate_file_path_invalid() {
        assert!(Validator::validate_file_path("../etc/passwd").is_err());
        assert!(Validator::validate_file_path("/absolute/path.yml").is_err());
        assert!(Validator::validate_file_path("file.txt").is_err()); // Wrong extension
    }

    #[test]
    fn test_validate_env_var_name_valid() {
        assert_eq!(
            Validator::validate_env_var_name("API_BASE_URL").unwrap(),
            "API_BASE_URL"
        );
        assert_eq!(
            Validator::validate_env_var_name("fork_url_mainnet").unwrap(),
            "FORK_URL_MAINNET"
        );
    }

    #[test]
    fn test_validate_env_var_name_invalid() {
        assert!(Validator::validate_env_var_name("123_INVALID").is_err());
        assert!(Validator::validate_env_var_name("invalid-name").is_err());
        assert!(Validator::validate_env_var_name("").is_err());
    }

    #[test]
    fn test_validate_service_name_valid() {
        assert!(Validator::validate_service_name("anvil-l1").is_ok());
        assert!(Validator::validate_service_name("service_name").is_ok());
        assert!(Validator::validate_service_name("service123").is_ok());
    }

    #[test]
    fn test_validate_service_name_invalid() {
        assert!(Validator::validate_service_name("").is_err());
        assert!(Validator::validate_service_name("-invalid").is_err());
        assert!(Validator::validate_service_name("invalid@service").is_err());
    }

    #[test]
    fn test_validate_timeout_ms_valid() {
        assert_eq!(Validator::validate_timeout_ms(5000).unwrap(), 5000);
        assert_eq!(Validator::validate_timeout_ms(1000).unwrap(), 1000);
        assert_eq!(Validator::validate_timeout_ms(600000).unwrap(), 600000);
    }

    #[test]
    fn test_validate_timeout_ms_invalid() {
        assert!(Validator::validate_timeout_ms(500).is_err()); // Too low
        assert!(Validator::validate_timeout_ms(700000).is_err()); // Too high
    }

    #[test]
    fn test_validate_retry_attempts_valid() {
        assert_eq!(Validator::validate_retry_attempts(3).unwrap(), 3);
        assert_eq!(Validator::validate_retry_attempts(0).unwrap(), 0);
        assert_eq!(Validator::validate_retry_attempts(10).unwrap(), 10);
    }

    #[test]
    fn test_validate_retry_attempts_invalid() {
        assert!(Validator::validate_retry_attempts(11).is_err());
    }

    #[test]
    fn test_sanitize_user_input() {
        assert_eq!(
            Sanitizer::sanitize_user_input("  hello   world  \n"),
            "hello world"
        );
        assert_eq!(Sanitizer::sanitize_user_input("test\x00input"), "testinput");
    }

    #[test]
    fn test_sanitize_filename() {
        assert_eq!(
            Sanitizer::sanitize_filename("file@name#.txt"),
            "filename.txt"
        );
        assert_eq!(
            Sanitizer::sanitize_filename("valid-file_123.yml"),
            "valid-file_123.yml"
        );
    }

    #[test]
    fn test_sanitize_log_message() {
        assert_eq!(
            Sanitizer::sanitize_log_message("message\nwith\nnewlines"),
            "message\\nwith\\nnewlines"
        );
        assert_eq!(Sanitizer::sanitize_log_message("tab\there"), "tab\\there");
    }

    #[test]
    fn test_validate_batch() {
        let network_ids = vec![0u64, 1u64, 2u64];

        let result = Validator::validate_batch(network_ids.clone(), |&id| {
            Validator::validate_network_id(id)
        });

        assert!(result.is_ok());
        assert_eq!(result.unwrap().len(), 3);

        // Test with invalid network ID
        let invalid_ids = vec![1u64, 999u64];

        let result =
            Validator::validate_batch(invalid_ids, |&id| Validator::validate_network_id(id));

        assert!(result.is_err());
    }
}<|MERGE_RESOLUTION|>--- conflicted
+++ resolved
@@ -53,18 +53,6 @@
 
     /// Validate network ID for API calls
     pub fn validate_network_id(network_id: u64) -> Result<u64> {
-<<<<<<< HEAD
-        // Define valid network IDs for sandbox environment:
-        // - Network IDs 0, 1, 2 (sandbox internal IDs)
-        // - Chain IDs 1, 137, 1101-1102 (actual blockchain chain IDs)
-        // - Local development networks 31337-31339 (Anvil default range)
-        let valid_ranges = [
-            (0, 2),         // Sandbox network IDs: 0=L1, 1=L2, 2=L3
-            (1, 1),         // Ethereum Mainnet
-            (137, 137),     // Polygon Mainnet
-            (1101, 1102),   // Polygon zkEVM networks
-            (31337, 31339), // Local development networks (Anvil default range)
-=======
         // Define valid Agglayer network ID ranges
         // 0 = Ethereum L1
         // 1 = First L2 connected to Agglayer
@@ -73,7 +61,6 @@
         let valid_ranges = [
             (0, 3),         // Agglayer network IDs: 0 (L1), 1-3 (L2 chains)
             (31337, 31339), // Local development networks (for testing)
->>>>>>> 6aaaa4ad
         ];
 
         let is_valid = valid_ranges
@@ -86,11 +73,7 @@
             Err(ConfigError::invalid_value(
                 "network_id",
                 &network_id.to_string(),
-<<<<<<< HEAD
-                "Must be one of: 0-2 (sandbox networks), 1 (Ethereum), 137 (Polygon), 1101-1102 (Polygon zkEVM), or 31337-31339 (Local)",
-=======
                 "Must be one of: 0 (Ethereum L1), 1-3 (L2 chains), or 31337-31339 (Local development)",
->>>>>>> 6aaaa4ad
             )
             .into())
         }
