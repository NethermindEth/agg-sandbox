services:
  # === MAIN SETUP (L1 + L2) ===
  anvil-l1:
    image: ametelnethermind/aggsandbox-anvil:latest
    ports:
      - "8545:8545"
    networks:
      - anvil-network
    environment:
      - ENABLE_FORK_MODE=${ENABLE_FORK_MODE:-false}
      - FORK_URL_MAINNET=${FORK_URL_MAINNET:-}
      - CHAIN_ID_MAINNET=${CHAIN_ID_MAINNET:-1}
    healthcheck:
      test: ["CMD-SHELL", "timeout 1 bash -c '</dev/tcp/localhost/8545'"]
      interval: 5s
      timeout: 3s
      retries: 5
      start_period: 10s

  anvil-l2:
    image: ametelnethermind/aggsandbox-anvil:latest
    ports:
      - "8546:8545"
    networks:
      - anvil-network
    environment:
      - ENABLE_FORK_MODE=${ENABLE_FORK_MODE:-false}
      - FORK_URL_AGGLAYER_1=${FORK_URL_AGGLAYER_1:-}
      - CHAIN_ID_AGGLAYER_1=${CHAIN_ID_AGGLAYER_1:-1101}
    healthcheck:
      test: ["CMD-SHELL", "timeout 1 bash -c '</dev/tcp/localhost/8545'"]
      interval: 5s
      timeout: 3s
      retries: 5
      start_period: 10s

  # === MULTI-L2 ADDITION (L3) ===
  anvil-l3:
    image: ametelnethermind/aggsandbox-anvil:latest
    ports:
      - "8547:8545"
    networks:
      - anvil-network
    environment:
      - ENABLE_FORK_MODE=${ENABLE_FORK_MODE:-false}
      - FORK_URL_AGGLAYER_2=${FORK_URL_AGGLAYER_2:-}
      - CHAIN_ID_AGGLAYER_2=${CHAIN_ID_AGGLAYER_2:-137}
    healthcheck:
      test: ["CMD-SHELL", "timeout 1 bash -c '</dev/tcp/localhost/8545'"]
      interval: 5s
      timeout: 3s
      retries: 5
      start_period: 10s

  # === CONTRACT DEPLOYMENT ===
  contract-deployer:
    image: ametelnethermind/aggsandbox-deployer:latest
    depends_on:
      anvil-l1:
        condition: service_healthy
      anvil-l2:
        condition: service_healthy
      anvil-l3:
        condition: service_healthy
    networks:
      - anvil-network
    environment:
      - RPC_URL_1=http://anvil-l1:8545
      - RPC_URL_2=http://anvil-l2:8545
      - RPC_URL_3=http://anvil-l3:8545
    volumes:
      - ./.env:/app/output/deployed-contracts.env

  # === AGGKIT INSTANCES ===
<<<<<<< HEAD

=======
  
>>>>>>> 5b17bf26
  # Contract verification service for AggKit startup
  aggkit-wait:
    image: alpine:latest
    depends_on:
      contract-deployer:
        condition: service_completed_successfully
    networks:
      - anvil-network
    command:
      - sh
      - -c
      - |
        apk add curl jq
        echo 'Waiting for contracts to be deployed and accessible...'
        for i in $$(seq 1 30); do
          if [ -f '/app/output/deployed-contracts.env' ]; then
            source /app/output/deployed-contracts.env
            if [ -n "$$POLYGON_ROLLUP_MANAGER_L1" ]; then
              RESPONSE=$$(curl -s -X POST http://anvil-l1:8545 -H 'Content-Type: application/json' -d "{\"jsonrpc\":\"2.0\",\"method\":\"eth_getCode\",\"params\":[\"$$POLYGON_ROLLUP_MANAGER_L1\",\"latest\"],\"id\":1}" 2>/dev/null || echo '{"result":"0x"}')
              CODE=$$(echo "$$RESPONSE" | jq -r '.result' 2>/dev/null || echo "0x")
              if echo "$$CODE" | grep -q '^0x[0-9a-fA-F]\{3,\}$$'; then
                echo "Contract verified at address $$POLYGON_ROLLUP_MANAGER_L1"
                exit 0
              fi
            fi
          fi
          echo "Attempt $$i/30: Contract not ready, waiting..."
          sleep 5
        done
        echo 'Contract verification failed after 150s'
        exit 1
    volumes:
      - ./.env:/app/output/deployed-contracts.env:ro

  # AggKit for L2 (L1 ↔ L2 bridge)
  aggkit-l2:
    image: ametelnethermind/aggkit:claimsponsor
    depends_on:
      aggkit-wait:
        condition: service_completed_successfully
    ports:
      - "5577:5577" # REST API
      - "8080:8080" # Telemetry
      - "8555:8555" # RPC
    networks:
      - anvil-network
    volumes:
      - ./config:/app/config
      - aggkit-l2-data:/app/data
    env_file:
      - .env
    environment:
      # Basic configuration
      - AGGKIT_SANDBOX_ENABLED=true
      - AGGKIT_LOG_LEVEL=info
      - AGGKIT_COMPONENTS=bridge,aggoracle

      # Network configuration
      - AGGKIT_L1_URL=http://anvil-l1:8545
      - AGGKIT_L2_URL=http://anvil-l2:8545
      - AGGKIT_L1_CHAIN_ID=${CHAIN_ID_MAINNET:-1}
      - AGGKIT_L2_CHAIN_ID=${CHAIN_ID_AGGLAYER_1:-1101}

      # Service ports
      - AGGKIT_REST_PORT=5577
      - AGGKIT_RPC_PORT=8555
      - AGGKIT_TELEMETRY_PORT=8080

      # Database
      - AGGKIT_DATABASE_NAME=/app/data/aggkit_l2.db

      # Contract addresses (from .env file)
      - POLYGON_ZKEVM_BRIDGE_L1=${POLYGON_ZKEVM_BRIDGE_L1}
      - POLYGON_ZKEVM_BRIDGE_L2=${POLYGON_ZKEVM_BRIDGE_L2}
      - POLYGON_ZKEVM_GLOBAL_EXIT_ROOT_L1=${POLYGON_ZKEVM_GLOBAL_EXIT_ROOT_L1}
      - POLYGON_ZKEVM_GLOBAL_EXIT_ROOT_L2=${GLOBAL_EXIT_ROOT_MANAGER_L2}
      - POLYGON_ROLLUP_MANAGER_L1=${POLYGON_ROLLUP_MANAGER_L1}
    container_name: aggkit-l2

  # AggKit for L3 (L1 ↔ L3 bridge)
  aggkit-l3:
    image: ametelnethermind/aggkit:claimsponsor
    depends_on:
      aggkit-wait:
        condition: service_completed_successfully
    ports:
      - "5578:5578" # REST API (different external and internal port)
      - "8081:8081" # Telemetry (different external and internal port)
      - "8556:8556" # RPC (different external and internal port)
    networks:
      - anvil-network
    volumes:
      - ./config:/app/config
      - aggkit-l3-data:/app/data
    env_file:
      - .env
    environment:
      # Basic configuration
      - AGGKIT_SANDBOX_ENABLED=true
      - AGGKIT_LOG_LEVEL=info
      - AGGKIT_COMPONENTS=bridge,aggoracle

      # Network configuration
      - AGGKIT_L1_URL=http://anvil-l1:8545
      - AGGKIT_L2_URL=http://anvil-l3:8545
      - AGGKIT_L1_CHAIN_ID=${CHAIN_ID_MAINNET:-1}
      - AGGKIT_L2_CHAIN_ID=${CHAIN_ID_AGGLAYER_2:-137}

      # Service ports (different internal ports to avoid conflicts)
      - AGGKIT_REST_PORT=5578
      - AGGKIT_RPC_PORT=8556
      - AGGKIT_TELEMETRY_PORT=8081

      # Database (different path to avoid conflicts)
      - AGGKIT_DATABASE_NAME=/app/data/aggkit_l3.db

      # Contract addresses for L3 (you'll need to deploy separate contracts for L3)
      # These will need to be different from L2 contracts
      - POLYGON_ZKEVM_BRIDGE_L1=${POLYGON_ZKEVM_BRIDGE_L1}
      - POLYGON_ZKEVM_BRIDGE_L2=${POLYGON_ZKEVM_BRIDGE_L3}
      - POLYGON_ZKEVM_GLOBAL_EXIT_ROOT_L1=${POLYGON_ZKEVM_GLOBAL_EXIT_ROOT_L1}
      - POLYGON_ZKEVM_GLOBAL_EXIT_ROOT_L2=${GLOBAL_EXIT_ROOT_MANAGER_L3}
      - POLYGON_ROLLUP_MANAGER_L1=${POLYGON_ROLLUP_MANAGER_L1}
    container_name: aggkit-l3

networks:
  anvil-network:
    driver: bridge

volumes:
  aggkit-l2-data:
  aggkit-l3-data:<|MERGE_RESOLUTION|>--- conflicted
+++ resolved
@@ -72,11 +72,6 @@
       - ./.env:/app/output/deployed-contracts.env
 
   # === AGGKIT INSTANCES ===
-<<<<<<< HEAD
-
-=======
-  
->>>>>>> 5b17bf26
   # Contract verification service for AggKit startup
   aggkit-wait:
     image: alpine:latest
