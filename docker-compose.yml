--- conflicted
+++ resolved
@@ -81,10 +81,6 @@
   aggkit:
     image: ametelnethermind/aggkit:latest
     pull_policy: always
-<<<<<<< HEAD
-    # image: aggkit:local
-=======
->>>>>>> 7ebcfa4c
     depends_on:
       contract-deployer:
         condition: service_completed_successfully
