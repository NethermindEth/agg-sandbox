--- conflicted
+++ resolved
@@ -48,18 +48,11 @@
 ```bash
 # Bridge 0.1 ETH from L1 to L2
 aggsandbox bridge asset \
-<<<<<<< HEAD
     --network 0 \
     --destination-network 1 \
     --amount 100000000000000000 \
     --token-address 0x0000000000000000000000000000000000000000 \
     --to-address $ACCOUNT_ADDRESS_2
-=======
-  --network 0 \
-  --destination-network 1 \
-  --amount 1 \ # Wei
-  --token-address 0x0000000000000000000000000000000000000000
->>>>>>> 43c61b54
 ```
 
 #### 2. Monitor Bridge Transaction
@@ -213,11 +206,7 @@
   --destination-network 1 \
   --target $AGG_ERC20_L2 \
   --data $MESSAGE_DATA \
-<<<<<<< HEAD
   --amount 1000000000000000000 \
-=======
-  --amount 1 \
->>>>>>> 43c61b54
   --fallback-address $ACCOUNT_ADDRESS_1
 ```
 
@@ -242,21 +231,9 @@
 #### 1. Prepare Call Data
 
 ```bash
-<<<<<<< HEAD
 # Encode the processTransferAndCall function call with amount parameter
 # The amount parameter should match the bridged ETH amount in wei
 TRANSFER_DATA=$(cast calldata "processTransferAndCall(uint256)" 10000000000000000)
-=======
-# Encode transfer function call
-TRANSFER_DATA=$(cast calldata "transfer(address,uint256)" $ACCOUNT_ADDRESS_1 10)
-
-# Get precalculated L2 token address
-L2_TOKEN_ADDRESS=$(aggsandbox bridge utils precalculate \
-    --network 1 \
-    --origin-network 0 \
-    --origin-token "$AGG_ERC20_L1" \
-    --json | jq -r '.precalculated_address')
->>>>>>> 43c61b54
 ```
 
 #### 2. Execute Bridge-and-Call
@@ -300,26 +277,13 @@
 #### Phase 2: Claim Message Bridge with ETH Value
 
 ```bash
-<<<<<<< HEAD
 # Claim message bridge SECOND (deposit_count = 1) with msg.value
 # The --msg-value must match the assetAmount parameter in the call data (both in wei)
-=======
-METADATA=$(cast abi-encode "f(uint256,address,address,uint32,address,bytes)" \
-  0 $L2_TOKEN_ADDRESS $ACCOUNT_ADDRESS_2 0 $AGG_ERC20_L1 $TRANSFER_DATA)
-```
-
-```bash
-# Claim message bridge SECOND (deposit_count = 1)
->>>>>>> 43c61b54
 aggsandbox bridge claim \
   --network 1 \
   --tx-hash <bridge_tx_hash> \
   --source-network 0 \
   --deposit-count 1 \
-<<<<<<< HEAD
-=======
-  --data $METADATA
->>>>>>> 43c61b54
 ```
 
 **Important**: The asset bridge must be claimed first. The message bridge automatically executes the contract call when claimed.
